--- conflicted
+++ resolved
@@ -181,20 +181,13 @@
         """
         if CrashReporter.active:
             if etype:
-<<<<<<< HEAD
                 self.etype = etype
                 self.evalue = evalue
                 self.tb = tb
                 self.tb_info = self.analyze_traceback(tb)
-                great_success = False
-=======
-                self._etype = etype
-                self._evalue = evalue
-                self._tb = tb
                 # Save the offline report. If the upload of the report is successful, then delete the report.
                 report_path = self._save_report()
                 great_success = False  # Very nice..
->>>>>>> 35318291
                 if self._smtp is not None:
                     # Send the report via email
                     with open(report_path, 'r') as _cr:
